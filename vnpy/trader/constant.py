"""
General constant string used in VN Trader.
"""

from enum import Enum


class Direction(Enum):
    """
    Direction of order/trade/position.
    """
    LONG = "多"
    SHORT = "空"
    NET = "净"


class Offset(Enum):
    """
    Offset of order/trade.
    """
    NONE = ""
    OPEN = "开"
    CLOSE = "平"
    CLOSETODAY = "平今"
    CLOSEYESTERDAY = "平昨"


class Status(Enum):
    """
    Order status.
    """
    SUBMITTING = "提交中"
    NOTTRADED = "未成交"
    PARTTRADED = "部分成交"
    ALLTRADED = "全部成交"
    CANCELLED = "已撤销"
    REJECTED = "拒单"


class Product(Enum):
    """
    Product class.
    """
    EQUITY = "股票"
    FUTURES = "期货"
    OPTION = "期权"
    INDEX = "指数"
    FOREX = "外汇"
    SPOT = "现货"
    ETF = "ETF"
    BOND = "债券"
    WARRANT = "权证"
    SPREAD = "价差"
    FUND = "基金"


class OrderType(Enum):
    """
    Order type.
    """
    LIMIT = "限价"
    MARKET = "市价"
    STOP = "STOP"
    FAK = "FAK"
    FOK = "FOK"


class OptionType(Enum):
    """
    Option type.
    """
    CALL = "看涨期权"
    PUT = "看跌期权"


class Exchange(Enum):
    """
    Exchange.
    """
    # Chinese
    CFFEX = "CFFEX"         # China Financial Futures Exchange
    SHFE = "SHFE"           # Shanghai Futures Exchange
    CZCE = "CZCE"           # Zhengzhou Commodity Exchange
    DCE = "DCE"             # Dalian Commodity Exchange
    INE = "INE"             # Shanghai International Energy Exchange
    SSE = "SSE"             # Shanghai Stock Exchange
    SZSE = "SZSE"           # Shenzhen Stock Exchange
    SGE = "SGE"             # Shanghai Gold Exchange
    WXE = "WXE"             # Wuxi Steel Exchange

    # Global
    SMART = "SMART"         # Smart Router for US stocks
    NYMEX = "NYMEX"         # New York Mercantile Exchange
    COMEX = "COMEX"         # a division of theNew York Mercantile Exchange
    GLOBEX = "GLOBEX"       # Globex of CME
    IDEALPRO = "IDEALPRO"   # Forex ECN of Interactive Brokers
    CME = "CME"             # Chicago Mercantile Exchange
    ICE = "ICE"             # Intercontinental Exchange
    SEHK = "SEHK"           # Stock Exchange of Hong Kong
    HKFE = "HKFE"           # Hong Kong Futures Exchange
    SGX = "SGX"             # Singapore Global Exchange
    CBOT = "CBT"            # Chicago Board of Trade
    CBOE = "CBOE"           # Chicago Board Options Exchange
    CFE = "CFE"             # CBOE Futures Exchange
    DME = "DME"             # Dubai Mercantile Exchange
    EUREX = "EUX"           # Eurex Exchange
    APEX = "APEX"           # Asia Pacific Exchange
    LME = "LME"             # London Metal Exchange
    BMD = "BMD"             # Bursa Malaysia Derivatives
    TOCOM = "TOCOM"         # Tokyo Commodity Exchange
    EUNX = "EUNX"           # Euronext Exchange
    KRX = "KRX"             # Korean Exchange

    OANDA = "OANDA"         # oanda.com

    # CryptoCurrency
    BITMEX = "BITMEX"
    OKEX = "OKEX"
    HUOBI = "HUOBI"
    BITFINEX = "BITFINEX"
    BINANCE = "BINANCE"
    BYBIT = "BYBIT"         # bybit.com
    COINBASE = "COINBASE"
<<<<<<< HEAD
    GATEIO = "GATEIO"
=======
    BITSTAMP = "BITSTAMP"
>>>>>>> b433d544

    # Special Function
    LOCAL = "LOCAL"         # For local generated data


class Currency(Enum):
    """
    Currency.
    """
    USD = "USD"
    HKD = "HKD"
    CNY = "CNY"


class Interval(Enum):
    """
    Interval of bar data.
    """
    MINUTE = "1m"
    HOUR = "1h"
    DAILY = "d"
    WEEKLY = "w"<|MERGE_RESOLUTION|>--- conflicted
+++ resolved
@@ -121,11 +121,8 @@
     BINANCE = "BINANCE"
     BYBIT = "BYBIT"         # bybit.com
     COINBASE = "COINBASE"
-<<<<<<< HEAD
     GATEIO = "GATEIO"
-=======
     BITSTAMP = "BITSTAMP"
->>>>>>> b433d544
 
     # Special Function
     LOCAL = "LOCAL"         # For local generated data
