--- conflicted
+++ resolved
@@ -281,17 +281,10 @@
         self.sys_local_orderid_map: Dict[str, str] = {}
 
         # Push order data buf
-<<<<<<< HEAD
-        self.push_data_buf: Dict[str, dict] = {}  # sys_orderid: data
+        self.push_data_buf: Dict[str, Dict] = {}  # sys_orderid: data
 
         # Callback for processing push order data
         self.push_data_callback: Callable = None
-=======
-        self.push_data_buf: Dict[str, Dict] = {}  # sys_orderid: data
-
-        # Callback for processing push order data
-        self.push_data_callback: Callable[Dict] = None
->>>>>>> 61b39ccf
 
         # Cancel request buf
         self.cancel_request_buf: Dict[str, CancelRequest] = {}    # local_orderid: req
